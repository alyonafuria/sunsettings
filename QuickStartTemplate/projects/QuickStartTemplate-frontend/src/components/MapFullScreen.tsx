--- conflicted
+++ resolved
@@ -49,7 +49,6 @@
   const [showCard, setShowCard] = useState(true)
   const locationLabel = center ? `${center[1].toFixed(4)}, ${center[0].toFixed(4)}` : 'Berlin'
   const [openUploadModal, setOpenUploadModal] = useState<boolean>(false)
-<<<<<<< HEAD
   const [photoMarkers, setPhotoMarkers] = useState<PhotoMarker[]>([
     {
       id: 'test-marker',
@@ -167,9 +166,8 @@
       markersRef.current.push(marker)
     })
   }
-=======
+
   const lastCenterRef = useRef<[number, number] | null>(null)
->>>>>>> feeb4b2c
 
   useEffect(() => {
     if (!open || !mapContainerRef.current) return
@@ -328,14 +326,13 @@
     }
   }, [open, center])
 
-<<<<<<< HEAD
   useEffect(() => {
     console.log('PhotoMarkers useEffect triggered:', photoMarkers.length, !!mapRef.current)
     if (mapRef.current) {
       addPhotoMarkers()
     }
   }, [photoMarkers])
-=======
+
   // NEW effect to fly when center changes after initial load
   useEffect(() => {
     if (!open || !mapRef.current || !center) return
@@ -349,7 +346,6 @@
       lastCenterRef.current = center
     }
   }, [center, open])
->>>>>>> feeb4b2c
 
   if (!open) return null
   return (
