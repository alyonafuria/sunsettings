--- conflicted
+++ resolved
@@ -6,11 +6,8 @@
 interface MapFullScreenProps {
   open: boolean
   onClose: () => void
-<<<<<<< HEAD
   location: string
-=======
   center?: [number, number]
->>>>>>> 77092b27
 }
 
 const MAPBOX_TOKEN = import.meta.env.VITE_MAPBOX_TOKEN || ''
@@ -21,15 +18,10 @@
 
 mapboxgl.accessToken = MAPBOX_TOKEN
 
-<<<<<<< HEAD
-const MapFullScreen: React.FC<MapFullScreenProps> = ({ open, onClose, location }) => {
-=======
-const BASE_BW_STYLE = 'mapbox://styles/mapbox/light-v11'
-
-const MapFullScreen: React.FC<MapFullScreenProps> = ({ open, onClose, center }) => {
->>>>>>> 77092b27
+const MapFullScreen: React.FC<MapFullScreenProps> = ({ open, onClose, location, center }) => {
   const mapContainerRef = useRef<HTMLDivElement | null>(null)
   const mapRef = useRef<mapboxgl.Map | null>(null)
+  const BASE_BW_STYLE = 'mapbox://styles/mapbox/light-v11'
 
   useEffect(() => {
     if (!open || !mapContainerRef.current) return
@@ -44,7 +36,7 @@
     mapRef.current = new mapboxgl.Map({
       container: mapContainerRef.current,
       style: BASE_BW_STYLE,
-      center: center || [13.4050, 52.5200], // Berlin
+      center: center || [13.405, 52.52], // Berlin
       zoom: 10,
     })
 
@@ -65,11 +57,11 @@
       const TEXT = '#000000'
       const ICON = '#111111'
 
-      layers.forEach(l => {
+      layers.forEach((l) => {
         const { id, type } = l
         try {
           // Background
-            if (type === 'background') {
+          if (type === 'background') {
             map.setPaintProperty(id, 'background-color', LAND)
           }
 
@@ -153,25 +145,18 @@
           }
 
           // Desaturate where possible
-          const saturationProps = [
-            'fill-saturation',
-            'line-saturation',
-            'background-saturation',
-            'circle-saturation',
-            'symbol-saturation'
-          ]
-          saturationProps.forEach(p => {
-            try { map.setPaintProperty(id, p as any, -1) } catch {}
+          const saturationProps = ['fill-saturation', 'line-saturation', 'background-saturation', 'circle-saturation', 'symbol-saturation']
+          saturationProps.forEach((p) => {
+            try {
+              map.setPaintProperty(id, p as any, -1)
+            } catch {}
           })
           // Remove hue/brightness variance
-          const adjustments = [
-            'fill-brightness-min',
-            'fill-brightness-max',
-            'line-brightness-min',
-            'line-brightness-max'
-          ]
-          adjustments.forEach(p => {
-            try { map.setPaintProperty(id, p as any, 0 ) } catch {}
+          const adjustments = ['fill-brightness-min', 'fill-brightness-max', 'line-brightness-min', 'line-brightness-max']
+          adjustments.forEach((p) => {
+            try {
+              map.setPaintProperty(id, p as any, 0)
+            } catch {}
           })
         } catch {}
       })
