import mapboxgl from 'mapbox-gl'
import 'mapbox-gl/dist/mapbox-gl.css'
<<<<<<< HEAD
import React, { useEffect, useRef } from 'react'
import FlipCard from './FlipCard'
=======
import React, { useEffect, useRef, useState } from 'react'
import FlipCard from './FlipCard'
import PhotoUpload from './PhotoUpload'
>>>>>>> 94832d17

interface MapFullScreenProps {
  open: boolean
  onClose: () => void
  location: string
  center?: [number, number]
}

const MAPBOX_TOKEN = import.meta.env.VITE_MAPBOX_TOKEN || ''
if (!MAPBOX_TOKEN) {
  // eslint-disable-next-line no-console
  console.warn('Mapbox token missing. Set VITE_MAPBOX_TOKEN in .env.')
}

mapboxgl.accessToken = MAPBOX_TOKEN

const MapFullScreen: React.FC<MapFullScreenProps> = ({ open, onClose, location, center }) => {
  const mapContainerRef = useRef<HTMLDivElement | null>(null)
  const mapRef = useRef<mapboxgl.Map | null>(null)
<<<<<<< HEAD
  const BASE_BW_STYLE = 'mapbox://styles/mapbox/light-v11'
=======
  const [showCard, setShowCard] = useState(true)
  const locationLabel = center ? `${center[1].toFixed(4)}, ${center[0].toFixed(4)}` : 'Berlin'
  const [openUploadModal, setOpenUploadModal] = useState<boolean>(false)
>>>>>>> 94832d17

  useEffect(() => {
    if (!open || !mapContainerRef.current) return

    // Remove previous map instance and clear container
    if (mapRef.current) {
      mapRef.current.remove()
      mapRef.current = null
    }
    mapContainerRef.current.innerHTML = ''

    mapRef.current = new mapboxgl.Map({
      container: mapContainerRef.current,
      style: BASE_BW_STYLE,
      center: center || [13.405, 52.52], // Berlin
      zoom: 10,
    })

    const applyHighContrastBW = () => {
      if (!mapRef.current) return
      const map = mapRef.current
      const layers = map.getStyle()?.layers || []

      // Palette
      const LAND = '#ffffff'
      const LAND_ALT = '#f2f2f2'
      const WATER = '#e6e6e6'
      const ROAD_MAIN = '#000000'
      const ROAD_SEC = '#222222'
      const OUTLINE = '#000000'
      const BUILDING = '#d0d0d0'
      const PARK = '#ededed'
      const TEXT = '#000000'
      const ICON = '#111111'

      layers.forEach((l) => {
        const { id, type } = l
        try {
          // Background
          if (type === 'background') {
            map.setPaintProperty(id, 'background-color', LAND)
          }

          const idLower = id.toLowerCase()

          // Water
          if (idLower.includes('water')) {
            if (type === 'fill') map.setPaintProperty(id, 'fill-color', WATER)
            if (type === 'line') map.setPaintProperty(id, 'line-color', WATER)
          }

          // Parks / green areas
          if (idLower.includes('park') || idLower.includes('green') || idLower.includes('landuse')) {
            if (type === 'fill') map.setPaintProperty(id, 'fill-color', PARK)
          }

          // Buildings
          if (idLower.includes('building')) {
            if (type === 'fill') {
              map.setPaintProperty(id, 'fill-color', BUILDING)
              map.setPaintProperty(id, 'fill-outline-color', OUTLINE)
            }
          }

          // Roads
          if (idLower.includes('road') || idLower.includes('street') || idLower.includes('highway')) {
            if (type === 'line') {
              const main = idLower.includes('motorway') || idLower.includes('trunk') || idLower.includes('primary')
              map.setPaintProperty(id, 'line-color', main ? ROAD_MAIN : ROAD_SEC)
              // Boost contrast by widening slighty (ignore failures)
              try {
                const currentWidth = map.getPaintProperty(id, 'line-width')
                if (typeof currentWidth === 'number') {
                  map.setPaintProperty(id, 'line-width', Math.max(currentWidth, main ? 2.4 : 1.4))
                } else {
                  map.setPaintProperty(id, 'line-width', main ? 2.4 : 1.4)
                }
              } catch {}
            }
          }

          // Generic fills (landuse etc.)
          if (type === 'fill' && !idLower.includes('water') && !idLower.includes('park') && !idLower.includes('building')) {
            map.setPaintProperty(id, 'fill-color', LAND_ALT)
            try {
              map.setPaintProperty(id, 'fill-outline-color', '#bfbfbf')
            } catch {}
          }

          // Lines not already touched
          if (type === 'line' && !idLower.includes('road') && !idLower.includes('water')) {
            map.setPaintProperty(id, 'line-color', '#4d4d4d')
          }

          // Symbols (labels/icons)
          if (type === 'symbol') {
            try {
              map.setPaintProperty(id, 'text-color', TEXT)
              map.setPaintProperty(id, 'icon-color', ICON)
              map.setPaintProperty(id, 'text-halo-color', '#ffffff')
              map.setPaintProperty(id, 'text-halo-width', 1.2)
              map.setPaintProperty(id, 'text-halo-blur', 0.2)
            } catch {}
          }

          // Circles (POIs)
          if (type === 'circle') {
            map.setPaintProperty(id, 'circle-color', '#111111')
            try {
              map.setPaintProperty(id, 'circle-stroke-color', '#ffffff')
              map.setPaintProperty(id, 'circle-stroke-width', 0.6)
            } catch {}
          }

          // Hillshade
          if (type === 'hillshade') {
            try {
              map.setPaintProperty(id, 'hillshade-shadow-color', '#333333')
              map.setPaintProperty(id, 'hillshade-highlight-color', '#bbbbbb')
            } catch {}
          }

          // Desaturate where possible
          const saturationProps = ['fill-saturation', 'line-saturation', 'background-saturation', 'circle-saturation', 'symbol-saturation']
          saturationProps.forEach((p) => {
            try {
              map.setPaintProperty(id, p as any, -1)
            } catch {}
          })
          // Remove hue/brightness variance
          const adjustments = ['fill-brightness-min', 'fill-brightness-max', 'line-brightness-min', 'line-brightness-max']
          adjustments.forEach((p) => {
            try {
              map.setPaintProperty(id, p as any, 0)
            } catch {}
          })
        } catch {}
      })
    }

    mapRef.current.on('style.load', applyHighContrastBW)
    mapRef.current.addControl(new mapboxgl.NavigationControl(), 'top-right')

    return () => {
      mapRef.current?.remove()
      mapRef.current = null
      if (mapContainerRef.current) mapContainerRef.current.innerHTML = ''
    }
  }, [open, center])

  if (!open) return null

  return (
<<<<<<< HEAD
    <div className="fixed inset-0 z-50 flex flex-col bg-white backdrop-blur-sm" role="dialog" aria-modal="true">
      {/* Header bar with gradient matching the app theme */}
=======
    <div className="fixed inset-0 z-50 flex flex-col bg-black/80 backdrop-blur-sm" role="dialog" aria-modal="true">
      {/* Header bar */}
>>>>>>> 94832d17
      <div className="flex justify-between items-center p-4 bg-gradient-to-r from-orange-500/90 via-red-500/90 to-purple-600/90 backdrop-blur-md shadow-lg">
        <h2 className="text-xl font-bold text-white">Sunset Map</h2>
        <div className="flex items-center gap-2">
          <button
            className="px-3 py-1 rounded-full text-xs font-medium bg-white/20 text-white hover:bg-white/30 transition"
            onClick={() => setShowCard((s) => !s)}
          >
            {showCard ? 'Hide Card' : 'Show Card'}
          </button>
          <button
            className="flex items-center gap-2 px-4 py-2 bg-white/20 backdrop-blur-md rounded-full text-white border border-white/30 hover:bg-white/30 transition-all duration-300 hover:scale-105 transform"
            onClick={onClose}
          >
            <svg className="w-5 h-5" fill="none" stroke="currentColor" viewBox="0 0 24 24">
              <path strokeLinecap="round" strokeLinejoin="round" strokeWidth={2} d="M6 18L18 6M6 6l12 12" />
            </svg>
            <span className="font-medium">Close</span>
          </button>
        </div>
      </div>

      {/* Floating close button (alternative/additional) */}
      <button
        className="absolute right-2 top-40 right-4 z-10 w-12 h-12 bg-gradient-to-r from-red-500 to-pink-500 rounded-full text-white shadow-lg hover:shadow-xl hover:scale-110 transform transition-all duration-300 flex items-center justify-center"
        onClick={onClose}
        aria-label="Close map"
      >
        <svg className="w-6 h-6" fill="none" stroke="currentColor" viewBox="0 0 24 24">
          <path strokeLinecap="round" strokeLinejoin="round" strokeWidth={2} d="M6 18L18 6M6 6l12 12" />
        </svg>
      </button>

      {/* Map container */}
      <div ref={mapContainerRef} className="flex-1" />
<<<<<<< HEAD
      <FlipCard isVisible={true} location={location} />
=======

      {/* FlipCard overlay */}
      <div className="pointer-events-none absolute inset-0 flex justify-center items-start pt-28 px-4">
        <div className="pointer-events-auto w-full max-w-md">
          <FlipCard isVisible={showCard} location={locationLabel} />
          <div className="mt-4 flex justify-center">
            <button
              className="btn btn-warning w-full"
              onClick={() => setOpenUploadModal(true)}
            >
              Upload Photo
            </button>
          </div>
          <PhotoUpload openModal={openUploadModal} setModalState={setOpenUploadModal} />
        </div>
      </div>
>>>>>>> 94832d17
    </div>
  )
}

export default MapFullScreen<|MERGE_RESOLUTION|>--- conflicted
+++ resolved
@@ -1,13 +1,8 @@
 import mapboxgl from 'mapbox-gl'
 import 'mapbox-gl/dist/mapbox-gl.css'
-<<<<<<< HEAD
-import React, { useEffect, useRef } from 'react'
-import FlipCard from './FlipCard'
-=======
 import React, { useEffect, useRef, useState } from 'react'
 import FlipCard from './FlipCard'
 import PhotoUpload from './PhotoUpload'
->>>>>>> 94832d17
 
 interface MapFullScreenProps {
   open: boolean
@@ -27,13 +22,10 @@
 const MapFullScreen: React.FC<MapFullScreenProps> = ({ open, onClose, location, center }) => {
   const mapContainerRef = useRef<HTMLDivElement | null>(null)
   const mapRef = useRef<mapboxgl.Map | null>(null)
-<<<<<<< HEAD
   const BASE_BW_STYLE = 'mapbox://styles/mapbox/light-v11'
-=======
   const [showCard, setShowCard] = useState(true)
   const locationLabel = center ? `${center[1].toFixed(4)}, ${center[0].toFixed(4)}` : 'Berlin'
   const [openUploadModal, setOpenUploadModal] = useState<boolean>(false)
->>>>>>> 94832d17
 
   useEffect(() => {
     if (!open || !mapContainerRef.current) return
@@ -187,13 +179,8 @@
   if (!open) return null
 
   return (
-<<<<<<< HEAD
-    <div className="fixed inset-0 z-50 flex flex-col bg-white backdrop-blur-sm" role="dialog" aria-modal="true">
-      {/* Header bar with gradient matching the app theme */}
-=======
     <div className="fixed inset-0 z-50 flex flex-col bg-black/80 backdrop-blur-sm" role="dialog" aria-modal="true">
       {/* Header bar */}
->>>>>>> 94832d17
       <div className="flex justify-between items-center p-4 bg-gradient-to-r from-orange-500/90 via-red-500/90 to-purple-600/90 backdrop-blur-md shadow-lg">
         <h2 className="text-xl font-bold text-white">Sunset Map</h2>
         <div className="flex items-center gap-2">
@@ -228,26 +215,20 @@
 
       {/* Map container */}
       <div ref={mapContainerRef} className="flex-1" />
-<<<<<<< HEAD
-      <FlipCard isVisible={true} location={location} />
-=======
 
       {/* FlipCard overlay */}
-      <div className="pointer-events-none absolute inset-0 flex justify-center items-start pt-28 px-4">
+      <div className="pointer-events-none absolute inset-0 flex justify-center items-end p-6 px-4">
         <div className="pointer-events-auto w-full max-w-md">
-          <FlipCard isVisible={showCard} location={locationLabel} />
-          <div className="mt-4 flex justify-center">
-            <button
-              className="btn btn-warning w-full"
-              onClick={() => setOpenUploadModal(true)}
-            >
+          <div className="mt-4 mb-2 flex justify-center">
+            <button className="btn btn-warning rounded-2xl w-full" onClick={() => setOpenUploadModal(true)}>
               Upload Photo
             </button>
           </div>
           <PhotoUpload openModal={openUploadModal} setModalState={setOpenUploadModal} />
+
+          <FlipCard isVisible={showCard} location={locationLabel} />
         </div>
       </div>
->>>>>>> 94832d17
     </div>
   )
 }
