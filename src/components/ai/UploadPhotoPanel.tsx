"use client";

import * as React from "react";
import { Button } from "@/components/ui/button";
import { Slider } from "@/components/ui/slider";
import { Switch } from "@/components/ui/switch";
import Image from "next/image";
import { HelpCircle } from "lucide-react";
import algosdk from "algosdk";
import { useWallet } from "@txnlab/use-wallet-react";
import {
  AlertDialog,
  AlertDialogAction,
  AlertDialogCancel,
  AlertDialogContent,
  AlertDialogDescription,
  AlertDialogFooter,
  AlertDialogHeader,
  AlertDialogTitle,
  AlertDialogTrigger,
} from "@/components/ui/alert-dialog";
import { toH3, centerOf, DEFAULT_H3_RES } from "@/lib/h3";
import algosdk from "algosdk";
import { useWallet } from "@txnlab/use-wallet-react";
import { useUserWallet } from "@/lib/useUserWallet";

export default function UploadPhotoPanel({
  locationLabel,
  scoreLabel,
  scorePercent,
  onUploadingChange,
  onUploaded,
  onReset,
  onOpenPicker,
  onCloseRequested,
  coords,
  onLocationMismatchChange,
}: {
  locationLabel: string;
  scoreLabel?: string;
  scorePercent?: number;
  onUploadingChange?: (uploading: boolean) => void;
  onUploaded?: (cid: string) => void;
  onReset?: () => void;
  onOpenPicker?: () => void;
  onCloseRequested?: () => void;
  coords?: { lat?: number; lon?: number };
  onLocationMismatchChange?: (mismatch: boolean) => void;
}) {
<<<<<<< HEAD
  const { address, isConnected } = useUserWallet();
  const { signTransactions, activeAddress } = useWallet() as unknown as { signTransactions: (txns: (Uint8Array|null)[]) => Promise<(Uint8Array|null)[]>; activeAddress?: string|null };
  const connectedAddress = (address ?? activeAddress) || null;
  const connected = !!connectedAddress;
=======
  const { activeAddress, signTransactions } = useWallet();
  const isConnected = !!activeAddress;
>>>>>>> ca32a3c5
  const [file, setFile] = React.useState<File | null>(null);
  const [uploading, setUploading] = React.useState(false);
  const [error, setError] = React.useState<string | null>(null);
  const [photoCid, setPhotoCid] = React.useState<string | null>(null);
  const [metaCid, setMetaCid] = React.useState<string | null>(null);
  const fileInputRef = React.useRef<HTMLInputElement | null>(null);
  const [previewUrl, setPreviewUrl] = React.useState<string | null>(null);
  const [disagree, setDisagree] = React.useState(false);
  const [userScore, setUserScore] = React.useState<number | null>(null);
  const [photoH3Index, setPhotoH3Index] = React.useState<string | null>(null);
  const [photoCellCenter, setPhotoCellCenter] = React.useState<{
    lat: number;
    lon: number;
  } | null>(null);
  const [photoLocationLabel, setPhotoLocationLabel] = React.useState<
    string | null
  >(null);
  const [labelLoading, setLabelLoading] = React.useState(false);
  const [takenAtIso, setTakenAtIso] = React.useState<string | null>(null);
  const [isMobile, setIsMobile] = React.useState(false);
  const [gpsFix, setGpsFix] = React.useState<{
    lat: number;
    lon: number;
    accuracy?: number;
    fixAtIso: string;
  } | null>(null);
  // Removed pre-capture detect flow; we still keep gpsFix for compatibility if set elsewhere
  const [geoLoading, setGeoLoading] = React.useState(false);
  const [geoError, setGeoError] = React.useState<string | null>(null);
  const [deviceId, setDeviceId] = React.useState<string | null>(null);
  const [captureTimestamp, setCaptureTimestamp] = React.useState<string | null>(
    null
  );
  const [prehashSha256, setPrehashSha256] = React.useState<string | null>(null);
  const [locationMismatch, setLocationMismatch] = React.useState(false);
  const [minting, setMinting] = React.useState(false);

  function hexToBytes(hex: string): Uint8Array {
    const clean = hex.trim().toLowerCase();
    if (clean.length % 2 !== 0) throw new Error("Invalid hex length");
    const out = new Uint8Array(clean.length / 2);
    for (let i = 0; i < clean.length; i += 2) {
      out[i / 2] = parseInt(clean.slice(i, i + 2), 16);
    }
    return out;
  }

  async function sha256HexUtf8(s: string): Promise<string> {
    const enc = new TextEncoder();
    const digest = await crypto.subtle.digest("SHA-256", enc.encode(s));
    return Array.from(new Uint8Array(digest))
      .map((b) => b.toString(16).padStart(2, "0"))
      .join("");
  }

  const resetUpload = () => {
    setFile(null);
    setPhotoCid(null);
    setMetaCid(null);
    setError(null);
    if (fileInputRef.current) fileInputRef.current.value = "";
    onReset?.();
    // Immediately open the picker again
    onOpenPicker?.();
    // Defer to ensure input value reset is applied before opening
    setTimeout(() => {
      fileInputRef.current?.click();
    }, 0);
  };

  // Re-evaluate mismatch when both gpsFix and analysis coords are present; do not auto-clear otherwise
  React.useEffect(() => {
    try {
      const COARSE_RES = 4;
      const analysisLat = coords?.lat;
      const analysisLon = coords?.lon;
      if (
        gpsFix &&
        typeof analysisLat === "number" &&
        typeof analysisLon === "number"
      ) {
        const a = toH3(analysisLat, analysisLon, COARSE_RES);
        const p = toH3(gpsFix.lat, gpsFix.lon, COARSE_RES);
        const mismatchNow = a !== p;
        if (mismatchNow !== locationMismatch) {
          setLocationMismatch(mismatchNow);
          onLocationMismatchChange?.(mismatchNow);
        }
      }
      // If either value is missing, leave current mismatch state unchanged
    } catch {
      // ignore
    }
  }, [
    gpsFix,
    coords?.lat,
    coords?.lon,
    locationMismatch,
    onLocationMismatchChange,
  ]);

  // If a photo was selected and we detect a mismatch, clear the selection and show an error
  React.useEffect(() => {
    if (file && locationMismatch) {
      setError(
        "Your current location doesn't match the analyzed area. Please move closer to the map location and retake the photo."
      );
      if (previewUrl) URL.revokeObjectURL(previewUrl);
      setPreviewUrl(null);
      setFile(null);
      if (fileInputRef.current) fileInputRef.current.value = "";
    }
  }, [file, locationMismatch, previewUrl]);

  const closePanel = () => {
    if (fileInputRef.current) fileInputRef.current.value = "";
    setPreviewUrl(null);
    setFile(null);
    setPhotoCid(null);
    setMetaCid(null);
    setDisagree(false);
    setUserScore(null);
    // ensure all derived state is reset so a future photo starts clean
    setPhotoH3Index(null);
    setPhotoCellCenter(null);
    setPhotoLocationLabel(null);
    setTakenAtIso(null);
    setLabelLoading(false);
    onCloseRequested?.();
  };

  React.useEffect(() => {
    try {
      const ua =
        typeof navigator !== "undefined" ? navigator.userAgent || "" : "";
      const coarse =
        typeof window !== "undefined" && typeof window.matchMedia === "function"
          ? window.matchMedia("(pointer: coarse)").matches
          : false;
      const mobile = /Mobi|Android|iPhone|iPad|iPod/i.test(ua) || coarse;
      setIsMobile(mobile);
    } catch {
      setIsMobile(false);
    }
  }, []);

  // Keep user score in sync with the checkbox
  React.useEffect(() => {
    if (disagree) {
      setUserScore(null);
    } else {
      setUserScore(typeof scorePercent === "number" ? scorePercent : null);
    }
  }, [disagree, scorePercent]);

  React.useEffect(() => {
    try {
      const existing =
        typeof localStorage !== "undefined"
          ? localStorage.getItem("sunsettings_device_id")
          : null;
      if (existing) setDeviceId(existing);
      else {
        const id =
          typeof crypto !== "undefined" &&
          typeof crypto.randomUUID === "function"
            ? crypto.randomUUID()
            : `${Math.random().toString(36).slice(2)}${Date.now().toString(
                36
              )}`;
        setDeviceId(id);
        try {
          localStorage.setItem("sunsettings_device_id", id);
        } catch {}
      }
    } catch {}
  }, []);

  // Removed pre-capture detectLocation button and handler

  // File input change handler (hoisted)
  function onFileChange(e: React.ChangeEvent<HTMLInputElement>) {
    const f = e.target.files?.[0] || null;
    setFile(f);
    // create local preview
    if (f) {
      const url = URL.createObjectURL(f);
      setPreviewUrl(url);
      setCaptureTimestamp(new Date().toISOString());
      // default: agree with the score; reset checkbox and set initial userScore
      setDisagree(false);
      setUserScore(typeof scorePercent === "number" ? scorePercent : null);
      // compute prehash and set takenAt from captureTimestamp or file's lastModified; do NOT clear pre-captured location
      (async () => {
        // Compute prehash immediately using file bytes + gps fix + capture timestamp
        try {
          const capIso = captureTimestamp || new Date().toISOString();
          const gps = gpsFix;
          const buf = await f.arrayBuffer();
          const metaObj = {
            lat: gps?.lat ?? null,
            lon: gps?.lon ?? null,
            accuracy: gps?.accuracy ?? null,
            gpsFixAtIso: gps?.fixAtIso ?? null,
            captureTimestamp: capIso,
          };
          const enc = new TextEncoder();
          const metaBytes = enc.encode(JSON.stringify(metaObj));
          const all = new Uint8Array(buf.byteLength + metaBytes.byteLength);
          all.set(new Uint8Array(buf), 0);
          all.set(metaBytes, new Uint8Array(buf).length);
          const digest = await crypto.subtle.digest("SHA-256", all);
          const hex = Array.from(new Uint8Array(digest))
            .map((b) => b.toString(16).padStart(2, "0"))
            .join("");
          setPrehashSha256(hex);
        } catch {
          setPrehashSha256(null);
        }
        // takenAtIso: prefer captureTimestamp; fallback to file lastModified
        const fallbackTaken = new Date(f.lastModified).toISOString();
        setTakenAtIso(captureTimestamp || fallbackTaken);
      })();
    } else {
      if (previewUrl) URL.revokeObjectURL(previewUrl);
      setPreviewUrl(null);
      setDisagree(false);
      setUserScore(null);
    }
  }

  if (!file && !photoCid) {
    if (!isMobile) return null;
    return (
      <>
        <input
          ref={fileInputRef}
          type="file"
          accept="image/*"
          capture="environment"
          // Use visually hidden instead of display:none to satisfy iOS Safari requirements
          className="sr-only"
          onChange={onFileChange}
        />
        <div className="w-full flex flex-col items-center gap-2 mx-auto">
          <div className="flex gap-2">
            <Button
              type="button"
              variant="neutral"
              onClick={() => {
                // Option A: open the camera immediately on user gesture
                setError(null);
                setGeoError(null);
                onOpenPicker?.();
                setCaptureTimestamp(new Date().toISOString());
                fileInputRef.current?.click();
                // Start geolocation in the background; do not block camera open
                if (!navigator.geolocation) return;
                setGeoLoading(true);
                (async () => {
                  try {
                    const pos = await new Promise<GeolocationPosition>(
                      (resolve, reject) => {
                        navigator.geolocation.getCurrentPosition(
                          resolve,
                          reject,
                          {
                            enableHighAccuracy: true,
                            timeout: 10000,
                            maximumAge: 0,
                          }
                        );
                      }
                    );
                    const lat = pos.coords.latitude;
                    const lon = pos.coords.longitude;
                    const accuracy = pos.coords.accuracy;
                    const fixAtIso = new Date().toISOString();
                    // Set gps fix for metadata/prehash and optionally precompute photo cell
                    setGpsFix({ lat, lon, accuracy, fixAtIso });
                    try {
                      const h3 = toH3(lat, lon, DEFAULT_H3_RES);
                      const center = centerOf(h3);
                      setPhotoH3Index(h3);
                      setPhotoCellCenter(center);
                    } catch {}
                    // Update mismatch status (non-blocking)
                    try {
                      const COARSE_RES = 4;
                      const analysisLat = coords?.lat;
                      const analysisLon = coords?.lon;
                      if (
                        typeof analysisLat === "number" &&
                        typeof analysisLon === "number"
                      ) {
                        const a = toH3(analysisLat, analysisLon, COARSE_RES);
                        const p = toH3(lat, lon, COARSE_RES);
                        const mismatchNow = a !== p;
                        setLocationMismatch(mismatchNow);
                        onLocationMismatchChange?.(mismatchNow);
                      }
                    } catch {}
                  } catch (e) {
                    setGeoError(
                      (e as GeolocationPositionError | Error)?.message ||
                        "Failed to get location"
                    );
                  } finally {
                    setGeoLoading(false);
                  }
                })();
              }}
              disabled={uploading}
            >
              <span>Take photo</span>
            </Button>
          </div>
          {geoError && <div className="text-xs text-center">{geoError}</div>}
          {error && <div className="text-xs text-center">{error}</div>}
        </div>
      </>
    );
  }

  // File chosen or uploaded: show Card wrapper with image (preview or uploaded), caption, and badge
  if (file || photoCid) {
    const imgUrl = photoCid
      ? `https://gateway.pinata.cloud/ipfs/${photoCid}`
      : null;
    const imageSrc = photoCid ? imgUrl! : previewUrl || "";
    const unoptimized = true;
    const hasExif = Boolean(photoH3Index);
    const displayLabel = hasExif
      ? photoLocationLabel || (labelLoading ? "Resolving location…" : null)
      : labelLoading
      ? "Resolving location…"
      : "Can't read photo location";
    return (
      <div className="mx-auto flex flex-col items-center gap-3">
        <figure className="relative w-[300px] overflow-hidden rounded-base border-2 border-border bg-background font-base shadow-shadow">
          <button
            aria-label="Close"
            onClick={closePanel}
            className="absolute right-2 top-2 z-10 h-8 w-8 bg-white text-black border-2 border-black flex items-center justify-center text-[22px] leading-none focus:outline-none"
          >
            ×
          </button>
          <div className="relative">
            <div className="relative w-full aspect-4/3">
              <Image
                src={imageSrc}
                alt={photoCid ? "uploaded" : "preview"}
                fill
                sizes="300px"
                className="object-cover"
                unoptimized={unoptimized}
              />
            </div>
            {displayLabel &&
              (hasExif ? (
                <div className="absolute top-2 left-2 text-[11px] px-2 py-1 bg-white text-black border-2 border-black">
                  {displayLabel}
                </div>
              ) : (
                <div className="absolute top-2 left-2">
                  <AlertDialog>
                    <AlertDialogTrigger asChild>
                      <button className="flex items-center gap-1 text-[11px] px-2 py-1 bg-white text-black border-2 border-black">
                        <span>{displayLabel}</span>
                        <HelpCircle
                          className="w-3.5 h-3.5"
                          aria-hidden="true"
                        />
                      </button>
                    </AlertDialogTrigger>
                    <AlertDialogContent>
                      <AlertDialogHeader>
                        <AlertDialogTitle>
                          Why we can&apos;t read photo location
                        </AlertDialogTitle>
                        <AlertDialogDescription>
                          We couldn&apos;t find GPS EXIF data in your photo.
                          This can happen if:
                          <br />
                          • The image was edited or exported and EXIF was
                          removed.
                          <br />
                          • The photo is a screenshot (screenshots have no
                          EXIF).
                          <br />
                          • Messaging apps removed metadata when sharing.
                          <br />• Camera location services were disabled.
                        </AlertDialogDescription>
                      </AlertDialogHeader>
                      <AlertDialogFooter>
                        <AlertDialogCancel>Close</AlertDialogCancel>
                        <AlertDialogAction onClick={resetUpload}>
                          Upload new photo
                        </AlertDialogAction>
                      </AlertDialogFooter>
                    </AlertDialogContent>
                  </AlertDialog>
                  <div className="mt-2 flex gap-2">
                    <Button
                      type="button"
                      size="sm"
                      onClick={async () => {
                        setGeoError(null);
                        if (!navigator.geolocation) {
                          setGeoError("Geolocation not available");
                          return;
                        }
                        setGeoLoading(true);
                        try {
                          const pos = await new Promise<GeolocationPosition>(
                            (resolve, reject) => {
                              navigator.geolocation.getCurrentPosition(
                                resolve,
                                reject,
                                {
                                  enableHighAccuracy: true,
                                  timeout: 10000,
                                  maximumAge: 0,
                                }
                              );
                            }
                          );
                          const lat = pos.coords.latitude;
                          const lon = pos.coords.longitude;
                          const h3 = toH3(lat, lon, DEFAULT_H3_RES);
                          const center = centerOf(h3);
                          setPhotoH3Index(h3);
                          setPhotoCellCenter(center);
                          // Dispatch immediate preview at device location
                          try {
                            window.dispatchEvent(
                              new CustomEvent("sunsettings:photoPreview", {
                                detail: {
                                  lat: center.lat,
                                  lon: center.lon,
                                  locationLabel: null,
                                  takenAtIso: takenAtIso ?? null,
                                  previewUrl: previewUrl || null,
                                },
                              })
                            );
                          } catch {}
                          // Reverse geocode and update label
                          setLabelLoading(true);
                          try {
                            const res = await fetch("/api/geocode/reverse", {
                              method: "POST",
                              headers: { "Content-Type": "application/json" },
                              body: JSON.stringify({
                                lat: center.lat,
                                lon: center.lon,
                              }),
                            });
                            if (res.ok) {
                              const data = await res.json();
                              setPhotoLocationLabel(data?.label || null);
                              // Optional update event with label
                              try {
                                window.dispatchEvent(
                                  new CustomEvent("sunsettings:photoPreview", {
                                    detail: {
                                      lat: center.lat,
                                      lon: center.lon,
                                      locationLabel: data?.label || null,
                                      takenAtIso: takenAtIso ?? null,
                                      previewUrl: previewUrl || null,
                                    },
                                  })
                                );
                              } catch {}
                            } else {
                              setPhotoLocationLabel(null);
                            }
                          } finally {
                            setLabelLoading(false);
                          }
                        } catch (e) {
                          setGeoError(
                            (e as GeolocationPositionError)?.message ||
                              "Failed to get location"
                          );
                        } finally {
                          setGeoLoading(false);
                        }
                      }}
                      disabled={geoLoading}
                    >
                      {geoLoading ? "Locating…" : "Use my location"}
                    </Button>
                  </div>
                  {geoError && (
                    <div className="mt-1 text-[11px] text-red-600">
                      {geoError}
                    </div>
                  )}
                </div>
              ))}
          </div>
          <figcaption className="border-t-2 text-main-foreground border-border p-4">
            {minting ? (
              <div className="text-center py-2">
                <div className="text-sm">Minting on Algorand…</div>
              </div>
            ) : uploading ? (
              <div className="text-center py-2">
                <div className="text-sm">Uploading…</div>
              </div>
            ) : metaCid ? (
              <div className="space-y-2">
                <div className="text-sm">
                  Photo uploaded successfully
                </div>
              </div>
            ) : (
              <div className="text-center space-y-2">
                {!connected && (
                  <div className="text-xs opacity-80">
                    You need to sign up / log in to submit a photo.
                  </div>
                )}
                <div className="flex items-center justify-between gap-3">
                  <div className="text-sm">Disagree with the score?</div>
                  <Switch
                    aria-label="Disagree with the score"
                    checked={disagree}
                    onCheckedChange={(v) => setDisagree(v)}
                    disabled={uploading}
                  />
                </div>

                {disagree && (
                  <div className="pt-1">
                    <div className="text-xs mb-1 opacity-80">
                      Adjust your score
                    </div>
                    <Slider
                      defaultValue={[
                        typeof scorePercent === "number" ? scorePercent : 50,
                      ]}
                      max={100}
                      step={1}
                      onValueChange={(vals) => {
                        setUserScore(vals?.[0] ?? null);
                      }}
                    />
                    <div className="mt-1 text-xs">
                      Your score:{" "}
                      {typeof userScore === "number" ? `${userScore}%` : "—"}
                    </div>
                  </div>
                )}

                <div className="pt-2 flex justify-center gap-2">
                  <Button
                    type="button"
                    onClick={onUpload}
                    disabled={
                      !file ||
                      !connected ||
                      uploading ||
                      minting ||
                      (!photoH3Index && !gpsFix) ||
                      locationMismatch ||
                      (typeof scorePercent === "number"
                        ? userScore === null
                        : false)
                    }
                  >
                    {uploading || minting ? "Posting…" : "Post"}
                  </Button>
                </div>
              </div>
            )}
          </figcaption>
        </figure>
        {error && <div className="text-xs">{error}</div>}
        {photoCid && (
          <div className="mt-2 flex flex-wrap gap-2">
            <Button type="button" onClick={resetUpload}>
              Add another photo
            </Button>
            <Button type="button" variant="neutral" onClick={closePanel}>
              Close
            </Button>
          </div>
        )}
      </div>
    );
  }

  // Upload handler
  async function onUpload() {
    if (!file) return;
    setUploading(true);
    onUploadingChange?.(true);
    setError(null);
    try {
      // 1) upload file
      const fd = new FormData();
      fd.append("file", file);
      // build a descriptive name: sunsettings_photo_<takenAt>_<h3index or noh3>.<ext>
      const fallbackTaken = new Date(file.lastModified).toISOString();
      const taken = takenAtIso || fallbackTaken;
      const safeTaken = taken.replace(/[:.]/g, "-");
      // derive extension from MIME or original filename; default to .jpg
      const mime = (file.type || "").toLowerCase();
      const extFromMime =
        mime === "image/jpeg"
          ? ".jpg"
          : mime === "image/png"
          ? ".png"
          : mime === "image/webp"
          ? ".webp"
          : mime === "image/heic"
          ? ".heic"
          : mime === "image/heif"
          ? ".heif"
          : mime === "image/tiff"
          ? ".tiff"
          : "";
      const extFromName = (() => {
        const m = /\.([a-z0-9]{2,5})$/i.exec(file.name || "");
        return m ? `.${m[1].toLowerCase()}` : "";
      })();
      const photoExt = extFromMime || extFromName || ".jpg";
      const photoName = `sunsettings_photo_${safeTaken}_${
        photoH3Index || "noh3"
      }${photoExt}`;
      fd.append("name", photoName);
      console.debug("[upload] sending file", {
        name: file.name,
        size: file.size,
        type: file.type,
      });
      // tamper-proof extras
      if (deviceId) fd.append("deviceId", deviceId);
      if (gpsFix?.lat != null) fd.append("gpsLat", String(gpsFix.lat));
      if (gpsFix?.lon != null) fd.append("gpsLon", String(gpsFix.lon));
      if (typeof gpsFix?.accuracy === "number")
        fd.append("gpsAccuracy", String(gpsFix.accuracy));
      if (gpsFix?.fixAtIso) fd.append("gpsFixAtIso", gpsFix.fixAtIso);
      if (captureTimestamp) fd.append("captureTimestamp", captureTimestamp);
      if (prehashSha256) fd.append("prehashSha256", prehashSha256);
      // pass score/location to server so it can be stored in Pinata metadata keyvalues
      if (typeof scorePercent === "number")
        fd.append("scorePercent", String(scorePercent));
      if (scoreLabel) fd.append("scoreLabel", scoreLabel);
      // Prefer the pre-capture detected label; fallback to analysis label prop
      const kvLabel = photoLocationLabel ?? locationLabel;
      if (kvLabel) fd.append("locationLabel", kvLabel);
      if (typeof userScore === "number")
        fd.append("userScorePercent", String(userScore));
      const up = await fetch("/api/pinata/upload-file", {
        method: "POST",
        body: fd,
      });
      type UploadFileResponse = {
        ok?: boolean;
        cid?: string;
        pinata?: Record<string, unknown>;
        error?: string;
      };
      let upJson: UploadFileResponse | null = null;
      let upText: string | null = null;
      try {
        upJson = await up.json();
      } catch {
        try {
          upText = await up.text();
        } catch {
          upText = null;
        }
      }
      if (!up.ok) {
        console.error("[upload] file upload failed", {
          status: up.status,
          json: upJson,
          text: upText?.slice(0, 500),
        });
        const msg =
          upJson?.error || upText || `File upload failed: ${up.status}`;
        throw new Error(
          typeof msg === "string" ? msg : `File upload failed: ${up.status}`
        );
      }
      if (!upJson?.cid) throw new Error("No CID from file upload");
      setPhotoCid(upJson.cid);
      onUploaded?.(upJson.cid);

      {
        const photoCreatedAt = file
          ? new Date(file.lastModified).toISOString()
          : null;
        // Determine location for metadata: prefer post-capture selected/derived H3;
        // fallback to any pre-capture gpsFix; otherwise fail gracefully.
        let h3: string | null = photoH3Index;
        let center: { lat: number; lon: number } | null = null;
        if (h3) {
          center = centerOf(h3);
        } else if (gpsFix?.lat != null && gpsFix?.lon != null) {
          h3 = toH3(gpsFix.lat, gpsFix.lon, DEFAULT_H3_RES);
          center = centerOf(h3);
        } else {
          throw new Error(
            "No location set. Please set location before submitting."
          );
        }
        const label =
          photoLocationLabel && photoLocationLabel.trim().length
            ? photoLocationLabel
            : `${center.lat.toFixed(3)}, ${center.lon.toFixed(3)}`;
        // ERC-721 compatible metadata JSON
        const shortId = (upJson.cid || "").slice(0, 8);
        const name = `sunsettings #${shortId}`;
        const attributes = [
          {
            trait_type: "sunsettings_score",
            value: typeof scorePercent === "number" ? scorePercent : null,
          },
          {
            trait_type: "user_score",
            value: typeof userScore === "number" ? userScore : null,
          },
          { trait_type: "location_label", value: label },
          { trait_type: "h3_index", value: h3 },
          {
            trait_type: "gps_accuracy_m",
            value:
              typeof gpsFix?.accuracy === "number" ? gpsFix.accuracy : null,
          },
          {
            trait_type: "captured_at",
            value: captureTimestamp || takenAtIso || photoCreatedAt || null,
          },
        ].filter((a) => a.value !== null && a.value !== undefined);

        const metadata = {
          name,
          description: "we provide access to basic miracles",
          external_url: "https://sunsettings.app",
          image: `ipfs://${upJson.cid}`,
          background_color: "000000",
          attributes,
          // Optional extra fields under a namespaced object
          properties: {
            photoLocationLabel: label,
            photoH3Index: h3,
            photoCellCenterLat: center.lat,
            photoCellCenterLon: center.lon,
            gpsSource: gpsFix ? "pre_capture" : "post_capture",
            deviceId: deviceId || "",
            gpsFixAtIso: gpsFix?.fixAtIso || "",
            captureTimestamp: captureTimestamp || "",
            prehashSha256: prehashSha256 || "",
            photoCreatedAt,
          },
        };
        const metaName = `sunsettings_meta_${safeTaken}_${
          photoH3Index || "noh3"
        }_${upJson.cid}`;
        const meta = await fetch("/api/pinata/upload-json", {
          method: "POST",
          headers: { "Content-Type": "application/json" },
          body: JSON.stringify({ data: metadata, name: metaName }),
        });
        type UploadJsonResponse = {
          cid?: string;
          ok?: boolean;
          error?: string;
        };
        let metaJson: UploadJsonResponse | null = null;
        let metaText: string | null = null;
        try {
          metaJson = await meta.json();
        } catch {
          try {
            metaText = await meta.text();
          } catch {
            metaText = null;
          }
        }
        if (!meta.ok) {
          console.error("[upload] metadata upload failed", {
            status: meta.status,
            json: metaJson,
            text: metaText?.slice(0, 500),
          });
          const msg =
            metaJson?.error || metaText || `JSON upload failed: ${meta.status}`;
          throw new Error(
            typeof msg === "string" ? msg : `JSON upload failed: ${meta.status}`
          );
        }
        if (!metaJson?.cid) throw new Error("No CID from JSON upload");
        setMetaCid(metaJson.cid);
<<<<<<< HEAD
        // switch UI from Uploading… to Minting…
        setUploading(false);
        onUploadingChange?.(false);

        // 3) ARC-3 mint (Algorand ASA)
        const sender = connectedAddress;
        if (sender) {
          setMinting(true);
          try {
=======
        // 3) ARC-3 mint (Algorand ASA)
        if (!activeAddress) {
          throw new Error("Connect your Algorand wallet to mint the NFT");
        }
        setMinting(true);
        try {
>>>>>>> ca32a3c5
          const ALGOD_BASE_SERVER = process.env.NEXT_PUBLIC_ALGOD_SERVER || "https://testnet-api.algonode.cloud";
          const ALGOD_PORT = process.env.NEXT_PUBLIC_ALGOD_PORT || "443";
          const ALGOD_TOKEN = process.env.NEXT_PUBLIC_ALGOD_TOKEN || "";
          const algod = new algosdk.Algodv2(ALGOD_TOKEN, ALGOD_BASE_SERVER, ALGOD_PORT);

          const suggested = await algod.getTransactionParams().do();
<<<<<<< HEAD
          const assetURL = `ipfs://${metaJson.cid}#arc3`;
          const metadataJsonStr = JSON.stringify(metadata);
          const metaHex = await sha256HexUtf8(metadataJsonStr);
          const assetMetadataHash = hexToBytes(metaHex);
=======
          // ARC-3 fields
          const assetURL = `ipfs://${metaJson.cid}#arc3`;
          const metadataJsonStr = JSON.stringify(metadata);
          const metaHex = await sha256HexUtf8(metadataJsonStr);
          const assetMetadataHash = hexToBytes(metaHex); // 32 bytes
>>>>>>> ca32a3c5

          const unitName = "SUNSET"; // <= 8 chars
          const assetName = (name || "sunsettings").slice(0, 32);

          const txn = algosdk.makeAssetCreateTxnWithSuggestedParamsFromObject({
<<<<<<< HEAD
            from: sender,
=======
            from: activeAddress,
>>>>>>> ca32a3c5
            total: 1,
            decimals: 0,
            defaultFrozen: false,
            unitName,
            assetName,
            assetURL,
            assetMetadataHash,
<<<<<<< HEAD
            manager: sender,
            reserve: sender,
            freeze: sender,
            clawback: sender,
=======
            manager: activeAddress,
            reserve: activeAddress,
            freeze: activeAddress,
            clawback: activeAddress,
>>>>>>> ca32a3c5
            suggestedParams: suggested,
          } as any);

          const signedMaybe = await signTransactions([txn.toByte()]);
          const signed = (signedMaybe.filter(Boolean) as Uint8Array[]);
          const txId = txn.txID();
          await algod.sendRawTransaction(signed).do();
          await algosdk.waitForConfirmation(algod, txId, 4);
          try {
            window.dispatchEvent(new CustomEvent("sunsettings:nftMinted"));
          } catch {}
<<<<<<< HEAD
        } catch (e) {
         
        } finally {
          setMinting(false);
        }
        }
=======
        } finally {
          setMinting(false);
        }
>>>>>>> ca32a3c5
        try {
          window.dispatchEvent(
            new CustomEvent("sunsettings:photoUploaded", {
              detail: {
                photoCid: upJson.cid,
                metadataCid: metaJson.cid,
                lat: photoCellCenter?.lat ?? null,
                lon: photoCellCenter?.lon ?? null,
                locationLabel: photoLocationLabel ?? null,
                takenAtIso: takenAtIso ?? null,
                previewUrl: previewUrl || null,
              },
            })
          );
        } catch {}
      }
      // Do not revoke previewUrl: map markers may still reference the blob URL. It will be GC'd when page unloads.
      setPreviewUrl(null);
      setFile(null);
      setDisagree(false);
      setUserScore(null);
    } catch (e) {
      setError((e as Error)?.message || "Upload failed");
    } finally {
      setUploading(false);
      onUploadingChange?.(false);
    }
  }

  return null;
}<|MERGE_RESOLUTION|>--- conflicted
+++ resolved
@@ -47,15 +47,10 @@
   coords?: { lat?: number; lon?: number };
   onLocationMismatchChange?: (mismatch: boolean) => void;
 }) {
-<<<<<<< HEAD
   const { address, isConnected } = useUserWallet();
   const { signTransactions, activeAddress } = useWallet() as unknown as { signTransactions: (txns: (Uint8Array|null)[]) => Promise<(Uint8Array|null)[]>; activeAddress?: string|null };
   const connectedAddress = (address ?? activeAddress) || null;
   const connected = !!connectedAddress;
-=======
-  const { activeAddress, signTransactions } = useWallet();
-  const isConnected = !!activeAddress;
->>>>>>> ca32a3c5
   const [file, setFile] = React.useState<File | null>(null);
   const [uploading, setUploading] = React.useState(false);
   const [error, setError] = React.useState<string | null>(null);
@@ -856,7 +851,6 @@
         }
         if (!metaJson?.cid) throw new Error("No CID from JSON upload");
         setMetaCid(metaJson.cid);
-<<<<<<< HEAD
         // switch UI from Uploading… to Minting…
         setUploading(false);
         onUploadingChange?.(false);
@@ -866,42 +860,22 @@
         if (sender) {
           setMinting(true);
           try {
-=======
-        // 3) ARC-3 mint (Algorand ASA)
-        if (!activeAddress) {
-          throw new Error("Connect your Algorand wallet to mint the NFT");
-        }
-        setMinting(true);
-        try {
->>>>>>> ca32a3c5
           const ALGOD_BASE_SERVER = process.env.NEXT_PUBLIC_ALGOD_SERVER || "https://testnet-api.algonode.cloud";
           const ALGOD_PORT = process.env.NEXT_PUBLIC_ALGOD_PORT || "443";
           const ALGOD_TOKEN = process.env.NEXT_PUBLIC_ALGOD_TOKEN || "";
           const algod = new algosdk.Algodv2(ALGOD_TOKEN, ALGOD_BASE_SERVER, ALGOD_PORT);
 
           const suggested = await algod.getTransactionParams().do();
-<<<<<<< HEAD
           const assetURL = `ipfs://${metaJson.cid}#arc3`;
           const metadataJsonStr = JSON.stringify(metadata);
           const metaHex = await sha256HexUtf8(metadataJsonStr);
           const assetMetadataHash = hexToBytes(metaHex);
-=======
-          // ARC-3 fields
-          const assetURL = `ipfs://${metaJson.cid}#arc3`;
-          const metadataJsonStr = JSON.stringify(metadata);
-          const metaHex = await sha256HexUtf8(metadataJsonStr);
-          const assetMetadataHash = hexToBytes(metaHex); // 32 bytes
->>>>>>> ca32a3c5
 
           const unitName = "SUNSET"; // <= 8 chars
           const assetName = (name || "sunsettings").slice(0, 32);
 
           const txn = algosdk.makeAssetCreateTxnWithSuggestedParamsFromObject({
-<<<<<<< HEAD
             from: sender,
-=======
-            from: activeAddress,
->>>>>>> ca32a3c5
             total: 1,
             decimals: 0,
             defaultFrozen: false,
@@ -909,17 +883,10 @@
             assetName,
             assetURL,
             assetMetadataHash,
-<<<<<<< HEAD
             manager: sender,
             reserve: sender,
             freeze: sender,
             clawback: sender,
-=======
-            manager: activeAddress,
-            reserve: activeAddress,
-            freeze: activeAddress,
-            clawback: activeAddress,
->>>>>>> ca32a3c5
             suggestedParams: suggested,
           } as any);
 
@@ -931,18 +898,12 @@
           try {
             window.dispatchEvent(new CustomEvent("sunsettings:nftMinted"));
           } catch {}
-<<<<<<< HEAD
         } catch (e) {
          
         } finally {
           setMinting(false);
         }
         }
-=======
-        } finally {
-          setMinting(false);
-        }
->>>>>>> ca32a3c5
         try {
           window.dispatchEvent(
             new CustomEvent("sunsettings:photoUploaded", {
